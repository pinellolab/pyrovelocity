--- conflicted
+++ resolved
@@ -168,13 +168,8 @@
             rel_path: data/processed/pbmc68k_processed.h5ad
     outs:
     - path: data/processed/pbmc68k_processed.h5ad
-<<<<<<< HEAD
       md5: 00512e0c632850bdb69625413a97bca6
       size: 1677116165
-=======
-      md5: ed04e6618cd8746a59093b4354729e6a
-      size: 1971965630
->>>>>>> ad6f69d5
   train_pbmc68k_model1:
     cmd: /usr/bin/time -v python train.py model_training.train=[pbmc68k_model1]
     deps:
@@ -452,13 +447,8 @@
     cmd: /usr/bin/time -v python train.py model_training.train=[pbmc68k_model2]
     deps:
     - path: data/processed/pbmc68k_processed.h5ad
-<<<<<<< HEAD
       md5: 00512e0c632850bdb69625413a97bca6
       size: 1677116165
-=======
-      md5: ed04e6618cd8746a59093b4354729e6a
-      size: 1971965630
->>>>>>> ad6f69d5
     - path: train.py
       md5: c866df8072532a9ccd9b9b0a5974fdb4
       size: 8684
@@ -501,7 +491,6 @@
             loss_plot_path: models/pbmc68k_model2/loss_plot.png
     outs:
     - path: models/pbmc68k_model2/loss_plot.png
-<<<<<<< HEAD
       md5: fc1be04e249edbfdae852be361a9b65e
       size: 16196
     - path: models/pbmc68k_model2/metrics.json
@@ -520,26 +509,6 @@
     - path: models/pbmc68k_model2/trained.h5ad
       md5: 7b9d6a7252c60c01a97f9796fcad1925
       size: 2250684777
-=======
-      md5: bf57022bccef69aeb20a30e37539f6f0
-      size: 15991
-    - path: models/pbmc68k_model2/metrics.json
-      md5: 9e3d8db66e0578964e0b9290835702a7
-      size: 161
-    - path: models/pbmc68k_model2/model
-      md5: 0f3ffd90d6c656e4c320213b990967d1.dir
-      size: 1762346
-      nfiles: 1
-    - path: models/pbmc68k_model2/pyrovelocity.pkl
-      md5: 17d6a5088e56105650318070a3982a42
-      size: 724170924
-    - path: models/pbmc68k_model2/run_info.json
-      md5: 1b86c67094284f766f88cab11d084afe
-      size: 454
-    - path: models/pbmc68k_model2/trained.h5ad
-      md5: c3f887d00524977e87976e2fce8b8a2b
-      size: 2437840906
->>>>>>> ad6f69d5
   figureS3:
     cmd: python figS3/figure.py
     deps:
@@ -553,19 +522,11 @@
       md5: 8bf34fc00bbc46d950512aa8595844e4
       size: 492567776
     - path: models/pbmc68k_model2/pyrovelocity.pkl
-<<<<<<< HEAD
       md5: 51b6e251fff5481399746326fe165657
       size: 320496178
     - path: models/pbmc68k_model2/trained.h5ad
       md5: 7b9d6a7252c60c01a97f9796fcad1925
       size: 2250684777
-=======
-      md5: 17d6a5088e56105650318070a3982a42
-      size: 724170924
-    - path: models/pbmc68k_model2/trained.h5ad
-      md5: c3f887d00524977e87976e2fce8b8a2b
-      size: 2437840906
->>>>>>> ad6f69d5
     params:
       config.yaml:
         reports.figureS3:
@@ -575,17 +536,10 @@
           svg_path: reports/figS3/figS3_raw_gene_selection_model2.svg
     outs:
     - path: reports/figS3/figS3_raw_gene_selection_model2.svg
-<<<<<<< HEAD
       md5: bae3d750bf1c05ccdb5e6fa6cd5c5021
       size: 49272520
     - path: reports/figS3/figS3_raw_gene_selection_model2.tif
       md5: f8b794dfcb39d1aabbc4016eb8455fbe
-=======
-      md5: c6d2bb4206b4d9d361ad191cfe96094b
-      size: 49193761
-    - path: reports/figS3/figS3_raw_gene_selection_model2.tif
-      md5: fae3ba78175434274ecb481f084b301f
->>>>>>> ad6f69d5
       size: 19732046
   data_download_pons:
     cmd: python data_download.py data_external.sources=[velocyto] data_external.velocyto.download=[pons]
@@ -1017,19 +971,11 @@
     cmd: python summarize.py reports.model_summary.summarize=[pbmc68k_model2]
     deps:
     - path: models/pbmc68k_model2/pyrovelocity.pkl
-<<<<<<< HEAD
       md5: 51b6e251fff5481399746326fe165657
       size: 320496178
     - path: models/pbmc68k_model2/trained.h5ad
       md5: 7b9d6a7252c60c01a97f9796fcad1925
       size: 2250684777
-=======
-      md5: 17d6a5088e56105650318070a3982a42
-      size: 724170924
-    - path: models/pbmc68k_model2/trained.h5ad
-      md5: c3f887d00524977e87976e2fce8b8a2b
-      size: 2437840906
->>>>>>> ad6f69d5
     - path: summarize.py
       md5: fc788b41a7fe161e68319b6bc7a55a50
       size: 9584
@@ -1085,18 +1031,12 @@
       md5: ab5d52e865016970c4ce4d119b8a7d76
       size: 36404588
     - path: reports/pbmc68k_model2/rainbow.pdf
-<<<<<<< HEAD
       md5: 2c3e1bfe3ddf42809d069593a0050dc3
       size: 11383839
-=======
-      md5: 1254070a4db2d0a0cf632a8f3f76ca39
-      size: 11386855
->>>>>>> ad6f69d5
     - path: reports/pbmc68k_model2/rainbow.pdf.png
       md5: 8b5fc5391a9545c3c29eb2c41f502456
       size: 2312149
     - path: reports/pbmc68k_model2/shared_time.pdf
-<<<<<<< HEAD
       md5: 9fde2da702c2e930936a0298dc043a68
       size: 367630
     - path: reports/pbmc68k_model2/vector_field.pdf
@@ -1108,19 +1048,6 @@
     - path: reports/pbmc68k_model2/volcano.pdf
       md5: d78addbb6bd9c15f0a4fbbb7daacdfb8
       size: 20449
-=======
-      md5: 5e999570596a7e6f82963f81715e7117
-      size: 375064
-    - path: reports/pbmc68k_model2/vector_field.pdf
-      md5: 8c6bad2a222968766975fbb66953d7aa
-      size: 1034156
-    - path: reports/pbmc68k_model2/vector_field.pdf.png
-      md5: 84902b91f8f2bcc530abb3c3c09ba1a4
-      size: 1183674
-    - path: reports/pbmc68k_model2/volcano.pdf
-      md5: 17cdfcb647f574efaf10a225da98b834
-      size: 22242
->>>>>>> ad6f69d5
   summarize_pons_model1:
     cmd: python summarize.py reports.model_summary.summarize=[pons_model1]
     deps:
@@ -1770,13 +1697,8 @@
             rel_path: data/processed/larry_neu_processed.h5ad
     outs:
     - path: data/processed/larry_neu_processed.h5ad
-<<<<<<< HEAD
       md5: 8eee7f5b09ca0e0b9b0dc9b336885b9f
       size: 92577960
-=======
-      md5: 8055441706acc4572ce9f977e4a773af
-      size: 119663475
->>>>>>> ad6f69d5
   data_download_larry_mono:
     cmd: python data_download.py data_external.sources=[pyrovelocity] data_external.pyrovelocity.download=[larry_mono]
     deps:
@@ -1826,24 +1748,14 @@
             rel_path: data/processed/larry_mono_processed.h5ad
     outs:
     - path: data/processed/larry_mono_processed.h5ad
-<<<<<<< HEAD
       md5: 4a353550e390ae129fe6303e9e72229b
       size: 112022616
-=======
-      md5: c8da12d2d20440714deea2355f173cdd
-      size: 139326026
->>>>>>> ad6f69d5
   train_larry_mono_model2:
     cmd: /usr/bin/time -v python train.py model_training.train=[larry_mono_model2]
     deps:
     - path: data/processed/larry_mono_processed.h5ad
-<<<<<<< HEAD
       md5: 4a353550e390ae129fe6303e9e72229b
       size: 112022616
-=======
-      md5: c8da12d2d20440714deea2355f173cdd
-      size: 139326026
->>>>>>> ad6f69d5
     - path: train.py
       md5: c866df8072532a9ccd9b9b0a5974fdb4
       size: 8684
@@ -1889,7 +1801,6 @@
       md5: f23ab1572ee231091d47932e4f21c2bf
       size: 11422
     - path: models/larry_mono_model2/metrics.json
-<<<<<<< HEAD
       md5: 692ec5b6b9e5d697072a4b3345c0eb0c
       size: 160
     - path: models/larry_mono_model2/model
@@ -1905,34 +1816,12 @@
     - path: models/larry_mono_model2/trained.h5ad
       md5: 916fe17275039172797fec23a7376670
       size: 127286200
-=======
-      md5: 410757cc76ed1e8d8b1129b0f960032a
-      size: 160
-    - path: models/larry_mono_model2/model
-      md5: c0295ac173a687698ae6aae28b77b893.dir
-      size: 610922
-      nfiles: 1
-    - path: models/larry_mono_model2/pyrovelocity.pkl
-      md5: f01eb5dc69837c54b87bcc8e2b5a44ba
-      size: 31370431
-    - path: models/larry_mono_model2/run_info.json
-      md5: cf37a3798bb509ec3562892d32cd680d
-      size: 457
-    - path: models/larry_mono_model2/trained.h5ad
-      md5: c780ef69b72cac8c4577f72f23662c14
-      size: 159518018
->>>>>>> ad6f69d5
   train_larry_neu_model2:
     cmd: /usr/bin/time -v python train.py model_training.train=[larry_neu_model2]
     deps:
     - path: data/processed/larry_neu_processed.h5ad
-<<<<<<< HEAD
       md5: 8eee7f5b09ca0e0b9b0dc9b336885b9f
       size: 92577960
-=======
-      md5: 8055441706acc4572ce9f977e4a773af
-      size: 119663475
->>>>>>> ad6f69d5
     - path: train.py
       md5: c866df8072532a9ccd9b9b0a5974fdb4
       size: 8684
@@ -1978,7 +1867,6 @@
       md5: 8bdab9feb9e4abc8c5d69d8837e9b3cd
       size: 11561
     - path: models/larry_neu_model2/metrics.json
-<<<<<<< HEAD
       md5: 165765cf41fae2b2145dd9b007014e01
       size: 158
     - path: models/larry_neu_model2/model
@@ -1994,23 +1882,6 @@
     - path: models/larry_neu_model2/trained.h5ad
       md5: f174a255e648f1dfbd5c25bc04328170
       size: 105153380
-=======
-      md5: cfe11289a39350f0d85ef1790cd3fe4e
-      size: 159
-    - path: models/larry_neu_model2/model
-      md5: 7017069844b7ab815bdb11f69d6de0a7.dir
-      size: 564522
-      nfiles: 1
-    - path: models/larry_neu_model2/pyrovelocity.pkl
-      md5: ab4f60b89d49b535773f95fb3abf8a67
-      size: 28127708
-    - path: models/larry_neu_model2/run_info.json
-      md5: 606c2a5077a73ed7c0f8f383d5ae993b
-      size: 456
-    - path: models/larry_neu_model2/trained.h5ad
-      md5: b4da973f2d64d73672a1bd97bc17e809
-      size: 136947799
->>>>>>> ad6f69d5
   preprocess_larry_multilineage:
     cmd: python preprocess.py data_external.sources=[pyrovelocity] data_external.pyrovelocity.process=[larry_multilineage]
     deps:
@@ -2039,24 +1910,14 @@
             rel_path: data/processed/larry_multilineage_processed.h5ad
     outs:
     - path: data/processed/larry_multilineage_processed.h5ad
-<<<<<<< HEAD
       md5: 4a353550e390ae129fe6303e9e72229b
       size: 112022616
-=======
-      md5: c8da12d2d20440714deea2355f173cdd
-      size: 139326026
->>>>>>> ad6f69d5
   train_larry_multilineage_model2:
     cmd: /usr/bin/time -v python train.py model_training.train=[larry_multilineage_model2]
     deps:
     - path: data/processed/larry_multilineage_processed.h5ad
-<<<<<<< HEAD
       md5: 4a353550e390ae129fe6303e9e72229b
       size: 112022616
-=======
-      md5: c8da12d2d20440714deea2355f173cdd
-      size: 139326026
->>>>>>> ad6f69d5
     - path: train.py
       md5: c866df8072532a9ccd9b9b0a5974fdb4
       size: 8684
@@ -2102,7 +1963,6 @@
       md5: f23ab1572ee231091d47932e4f21c2bf
       size: 11422
     - path: models/larry_multilineage_model2/metrics.json
-<<<<<<< HEAD
       md5: 692ec5b6b9e5d697072a4b3345c0eb0c
       size: 160
     - path: models/larry_multilineage_model2/model
@@ -2118,23 +1978,6 @@
     - path: models/larry_multilineage_model2/trained.h5ad
       md5: 398f467dd68812d49c3b38dfbcb8dabf
       size: 127286200
-=======
-      md5: 410757cc76ed1e8d8b1129b0f960032a
-      size: 160
-    - path: models/larry_multilineage_model2/model
-      md5: 81bde9bfffcd16879f0a580148c34686.dir
-      size: 610922
-      nfiles: 1
-    - path: models/larry_multilineage_model2/pyrovelocity.pkl
-      md5: f01eb5dc69837c54b87bcc8e2b5a44ba
-      size: 31370431
-    - path: models/larry_multilineage_model2/run_info.json
-      md5: 1c21cf4091c4a67b20337bc9396419f6
-      size: 465
-    - path: models/larry_multilineage_model2/trained.h5ad
-      md5: b820155ca0bf0736bacfed679ddc7e8f
-      size: 159518018
->>>>>>> ad6f69d5
   preprocess_pbmc10k:
     cmd: python preprocess.py data_external.sources=[pyrovelocity] data_external.scvelo.process=[pyrovelocity]
     deps:
@@ -2160,24 +2003,14 @@
             rel_path: data/processed/pbmc10k_processed.h5ad
     outs:
     - path: data/processed/pbmc10k_processed.h5ad
-<<<<<<< HEAD
       md5: 795e204da33aa5a9b2ae7e8cd2668527
       size: 1306068803
-=======
-      md5: 178e9cd548a71ecfc249be730c92bde7
-      size: 1364055449
->>>>>>> ad6f69d5
   train_pbmc10k_model2:
     cmd: /usr/bin/time -v python train.py model_training.train=[pbmc10k_model2]
     deps:
     - path: data/processed/pbmc10k_processed.h5ad
-<<<<<<< HEAD
       md5: 795e204da33aa5a9b2ae7e8cd2668527
       size: 1306068803
-=======
-      md5: 178e9cd548a71ecfc249be730c92bde7
-      size: 1364055449
->>>>>>> ad6f69d5
     - path: train.py
       md5: c866df8072532a9ccd9b9b0a5974fdb4
       size: 8684
@@ -2223,7 +2056,6 @@
       md5: 711249964722e4b0434e4c0eeaf5a78e
       size: 11490
     - path: models/pbmc10k_model2/metrics.json
-<<<<<<< HEAD
       md5: b99f5e0312a61a9571f184cd3cf9061c
       size: 159
     - path: models/pbmc10k_model2/model
@@ -2239,28 +2071,10 @@
     - path: models/pbmc10k_model2/trained.h5ad
       md5: db93fe92311daf0466b3f23f0443f8ee
       size: 1515911759
-=======
-      md5: 37bcf89028a0b7c5ee9ca01d491dc54b
-      size: 159
-    - path: models/pbmc10k_model2/model
-      md5: 569818a9eea355b915b688e187b49a96.dir
-      size: 1131242
-      nfiles: 1
-    - path: models/pbmc10k_model2/pyrovelocity.pkl
-      md5: 1cc0371503167ac1d8a2a21a174312d4
-      size: 347701927
-    - path: models/pbmc10k_model2/run_info.json
-      md5: de51c9a4c124ab6b3fd1ccf11b7f018e
-      size: 454
-    - path: models/pbmc10k_model2/trained.h5ad
-      md5: 385a7c9ccdf11827863e13437cdae98f
-      size: 1581587701
->>>>>>> ad6f69d5
   figure2_extras:
     cmd: python fig2/figure_extras.py reports.model_summary.summarize=[pbmc10k_model2,larry_tips_model2,pbmc68k_model2]
     deps:
     - path: fig2/figure_extras.py
-<<<<<<< HEAD
       md5: 632a9c3472762b91ca0d2d713edd93ab
       size: 6039
     - path: models/larry_tips_model2/pyrovelocity.pkl
@@ -2272,16 +2086,6 @@
     - path: models/pbmc68k_model2/pyrovelocity.pkl
       md5: 51b6e251fff5481399746326fe165657
       size: 320496178
-=======
-      md5: e40ad67e697be6dddb77c73719844a38
-      size: 6017
-    - path: models/pancreas_model2/pyrovelocity.pkl
-      md5: e47389f48189529518dbb8dfc88959c2
-      size: 112472656
-    - path: models/pbmc68k_model2/pyrovelocity.pkl
-      md5: 17d6a5088e56105650318070a3982a42
-      size: 724170924
->>>>>>> ad6f69d5
     params:
       config.yaml:
         reports.figure2:
@@ -2299,32 +2103,18 @@
             rainbow_plot: reports/fig2/fig2_pancreas_rainbow.pdf
             vector_field_plot: reports/fig2/fig2_pancreas_vector_field.pdf
     outs:
-<<<<<<< HEAD
     - path: reports/fig2/figure2_extras.pdf
       md5: 6849b13f7417618075f646134241ac6d
       size: 181830
-=======
-    - path: reports/fig2/fig2_pancreas_pbmc_uncertainties_comparison.pdf
-      md5: d06b622119c38d1c820c5bad7ab7544a
-      size: 194356
->>>>>>> ad6f69d5
   summarize_pbmc10k_model2:
     cmd: python summarize.py reports.model_summary.summarize=[pbmc10k_model2]
     deps:
     - path: models/pbmc10k_model2/pyrovelocity.pkl
-<<<<<<< HEAD
       md5: 2bc59cb5aee3692f2513da3c1a26f7da
       size: 207371037
     - path: models/pbmc10k_model2/trained.h5ad
       md5: db93fe92311daf0466b3f23f0443f8ee
       size: 1515911759
-=======
-      md5: 1cc0371503167ac1d8a2a21a174312d4
-      size: 347701927
-    - path: models/pbmc10k_model2/trained.h5ad
-      md5: 385a7c9ccdf11827863e13437cdae98f
-      size: 1581587701
->>>>>>> ad6f69d5
     - path: summarize.py
       md5: fc788b41a7fe161e68319b6bc7a55a50
       size: 9584
@@ -2380,18 +2170,12 @@
       md5: 6464f86c3b2ed5661778d78c7f11c994
       size: 37856415
     - path: reports/pbmc10k_model2/rainbow.pdf
-<<<<<<< HEAD
       md5: 73aa31b36a1cbd3e0024acae18790f71
       size: 2046931
-=======
-      md5: d181428d1b136e6b210fedfec5202002
-      size: 2033844
->>>>>>> ad6f69d5
     - path: reports/pbmc10k_model2/rainbow.pdf.png
       md5: df3527785c8544b3ef41ef65bb4a62b5
       size: 1587744
     - path: reports/pbmc10k_model2/shared_time.pdf
-<<<<<<< HEAD
       md5: b4910fa55df93f22901c8d7a9844bb85
       size: 411751
     - path: reports/pbmc10k_model2/vector_field.pdf
@@ -2403,19 +2187,6 @@
     - path: reports/pbmc10k_model2/volcano.pdf
       md5: 3fa86e7e4dc78d0c5797b835338a762a
       size: 21236
-=======
-      md5: e34a73cd4c474ef009193567c65d9df6
-      size: 390684
-    - path: reports/pbmc10k_model2/vector_field.pdf
-      md5: 25ac8f456287c34d76d0712fa5df6d5d
-      size: 504868
-    - path: reports/pbmc10k_model2/vector_field.pdf.png
-      md5: 8273b20bf64e8f83260ce59330614dae
-      size: 994577
-    - path: reports/pbmc10k_model2/volcano.pdf
-      md5: 2d644512db24c76ffece2486e2aa074c
-      size: 21847
->>>>>>> ad6f69d5
   data_download_pbmc10k:
     cmd: echo "Reference pbmc10k"
     deps:
